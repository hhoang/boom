// Copyright 2014 Google Inc. All Rights Reserved.
//
// Licensed under the Apache License, Version 2.0 (the "License");
// you may not use this file except in compliance with the License.
// You may obtain a copy of the License at
//
//      http://www.apache.org/licenses/LICENSE-2.0
//
// Unless required by applicable law or agreed to in writing, software
// distributed under the License is distributed on an "AS IS" BASIS,
// WITHOUT WARRANTIES OR CONDITIONS OF ANY KIND, either express or implied.
// See the License for the specific language governing permissions and
// limitations under the License.

package commands

import (
	"net/http"
	"time"

	"github.com/cheggaaa/pb"
)

type result struct {
	err        error
	statusCode int
	duration   time.Duration
}

type report struct {
	total                          time.Duration
	lats                           []float64
	avgTotal                       float64
	statusCodeDist                 map[int]int
	fastest, slowest, average, rps float64
}

type Boom struct {
<<<<<<< HEAD
	Req    *http.Request
	N      int // Number of requests
	C      int // Number of Concurrent workers
	S      int // Timeout
	Q      int // Rate limit (QPS)
	Client *http.Client
=======
	Req           *http.Request
	N             int
	C             int
	Client        *http.Client
	AllowInsecure bool
>>>>>>> 2a112e19

	start    time.Time
	end      time.Time
	results  chan *result
	jobs     chan bool
	bar      *pb.ProgressBar
	timedOut bool
	rpt      report
}<|MERGE_RESOLUTION|>--- conflicted
+++ resolved
@@ -36,20 +36,13 @@
 }
 
 type Boom struct {
-<<<<<<< HEAD
-	Req    *http.Request
-	N      int // Number of requests
-	C      int // Number of Concurrent workers
-	S      int // Timeout
-	Q      int // Rate limit (QPS)
-	Client *http.Client
-=======
 	Req           *http.Request
-	N             int
-	C             int
+	N             int // Number of requests
+	C             int // Number of Concurrent workers
+	S             int // Timeout
+	Q             int // Rate limit (QPS)
 	Client        *http.Client
 	AllowInsecure bool
->>>>>>> 2a112e19
 
 	start    time.Time
 	end      time.Time
